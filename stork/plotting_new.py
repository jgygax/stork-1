import numpy as np
import matplotlib.pyplot as plt
import seaborn as sns
from stork import datasets


class Plotter:

    def __init__(self):
        pass

    def add_scalebar(
        self,
        ax,
        extent=(1.0, 0.0),
        pos=(0.0, 0.0),
        off=(0.0, 0.0),
        label=None,
        **kwargs,
    ):
        scale = np.concatenate((np.diff(ax.get_xlim()), np.diff(ax.get_ylim())))
        x1, y1 = np.array(pos) * scale
        x2, y2 = np.array((x1, y1)) + np.array(extent)
        xt, yt = (
            np.array((np.mean((x1, x2)), np.mean((y1, y2)))) + np.array(off) * scale
        )
        ax.plot((x1, x2), (y1, y2), color="black", lw=5)
        if label:
            ax.text(xt, yt, label, **kwargs)

    def add_xscalebar(
        self, ax, length, label=None, pos=(0.0, -0.1), off=(0.0, -0.07), **kwargs
    ):
        self.add_scalebar(
            ax,
            label=label,
            extent=(length, 0.0),
            pos=pos,
            off=off,
            verticalalignment="top",
            horizontalalignment="center",
            **kwargs,
        )

    def add_yscalebar(
        self, ax, length, label=None, pos=(-0.1, 0.0), off=(-0.07, 0.0), **kwargs
    ):
        self.add_scalebar(
            ax,
            label=label,
            extent=(0.0, length),
            pos=pos,
            off=off,
            verticalalignment="center",
            horizontalalignment="left",
            rotation=90,
            **kwargs,
        )

    def dense2scatter_plot(
        self,
        ax,
        dense,
        point_size=5,
        alpha=1.0,
        marker=".",
        time_step=1e-3,
        jitter=None,
        double=False,
        color_list=["black", "black"],
        **kwargs,
    ):
        n = dense.shape[1] // 2
        if double:
            ras0 = datasets.dense2ras(dense[:, :n], time_step)
            ras1 = datasets.dense2ras(dense[:, n:], time_step)
            ras = [ras0, ras1]
        else:
            ras = [datasets.dense2ras(dense, time_step)]
        for r, c in zip(ras, color_list):
            if len(r):
                noise = np.zeros(r[:, 0].shape)
                if jitter is not None:
                    noise = jitter * np.random.randn(*r[:, 0].shape)
                ax.scatter(
                    r[:, 0] + noise,
                    r[:, 1],
                    s=point_size,
                    alpha=alpha,
                    marker=marker,
                    color=c,
                    **kwargs,
                )

    def save_plots(self, fileprefix, extensions=["pdf", "png"], dpi=300):
        """Apply savefig function to multiple extensions"""
        for ext in extensions:
            plt.savefig("%s.%s" % (fileprefix, ext), dpi=dpi, bbox_inches="tight")

    def turn_axis_off(self, ax):
        ax.set_xticks([])
        ax.set_yticks([])
        ax.spines["left"].set_visible(False)
        ax.spines["bottom"].set_visible(False)
        ax.spines["right"].set_visible(False)
        ax.spines["top"].set_visible(False)

    def plot_spike_raster(
        self,
        ax,
        data,
        color,
        point_size,
        marker,
        point_alpha,
        set_axis=False,
    ):
        ax.scatter(
            np.where(data)[0],
            np.where(data)[1],
            s=point_size,
            marker=marker,
            color=color,
            alpha=point_alpha,
        )
        # invert y-axis
        ax.invert_yaxis()

        if set_axis:
            ax.set_yticks([])
            ax.spines["left"].set_visible(False)
            ax.spines["right"].set_visible(False)
            ax.spines["top"].set_visible(False)

        else:
            self.turn_axis_off(ax)


class ActivityPlotter(Plotter):
    def __init__(
        self,
        model,
        data,
        color_classes=True,
        plot_label=False,
        label_color="crimson",
        color="k",
        marker=".",
        set_axis=False,
        nb_samples=2,
        samples=None,
        figsize=(5, 5),
        dpi=250,
        point_size=5,
        point_alpha=1,
        pal=sns.color_palette("muted", n_colors=20),
        bg_col="#AAAAAA",
        scale_spike_rasters=4,
<<<<<<< HEAD
=======
        readout_layers = [-1],
        batch_size=None
>>>>>>> 3bac9ef1
    ):
        super().__init__()
        self.color_classes = color_classes
        self.plot_label = plot_label
        self.label_color = label_color
        self.scale_spike_rasters = scale_spike_rasters
        self.color = color
        self.point_size = point_size
        self.marker = marker
        self.point_alpha = point_alpha
        self.set_axis = set_axis
<<<<<<< HEAD
=======
        self.batch_size = batch_size
>>>>>>> 3bac9ef1

        self.nb_samples = nb_samples
        self.samples = samples
        self.figsize = figsize
        self.dpi = dpi
        self.pal = pal
        self.bg_col = bg_col

        self.model = model
        self.data = data
<<<<<<< HEAD
=======
        self.readout_layers = readout_layers
>>>>>>> 3bac9ef1

    def get_activities(self):

        # Run model once and get activities
<<<<<<< HEAD
        scores = self.model.evaluate(self.data, one_batch=True).tolist()

        inp = self.model.input_group.get_flattened_out_sequence().detach().cpu().numpy()
        hidden_groups = self.model.groups[1:-1]
        hid_activity = [
            g.get_flattened_out_sequence().detach().cpu().numpy() for g in hidden_groups
        ]
        out_group = self.model.out.detach().cpu().numpy()
=======
        scores = self.model.evaluate(self.data, two_batches=True).tolist()
        activities = [g.get_flattened_out_sequence().detach().cpu().numpy() for g in self.model.groups]

        if self.batch_size is None:
            self.batch_size = len(activities[0])
>>>>>>> 3bac9ef1

        return activities

    def get_height_ratios(self):
<<<<<<< HEAD
        nb_total_units = np.sum([g.nb_units for g in self.model.groups[:-1]])
        hr = [
            self.scale_spike_rasters * g.nb_units / nb_total_units
            for g in self.model.groups[:-1]
        ] + [1]
=======
        nb_groups = len(self.model.groups)
        nb_spiking_groups = nb_groups -len(self.readout_layers)

        nb_total_units = np.sum([self.model.groups[g].nb_units for g in range(nb_spiking_groups)])
        hr = [
            self.scale_spike_rasters * self.model.groups[g].nb_units / nb_total_units
            for g in range(nb_spiking_groups)
        ] + [1]*len(self.readout_layers)
>>>>>>> 3bac9ef1
        hr = list(reversed(hr))  # since we are plotting from bottom to top
        return hr

    def plot_input(
        self,
        ax,
        data,
        color,
    ):
        self.plot_spike_raster(
            ax,
            data,
            color,
            self.point_size,
            self.marker,
            self.point_alpha,
            set_axis=True,
        )

    def plot_hidden(
        self,
        ax,
<<<<<<< HEAD
    ):
        self.plot_spike_raster(
            ax,
            self.data,
=======
        data,
    ):
        self.plot_spike_raster(
            ax,
            data,
>>>>>>> 3bac9ef1
            self.color,
            self.point_size,
            self.marker,
            self.point_alpha,
            self.set_axis,
        )

    def plot_readout(self, ax, data, label, pal, bg_col):
        if self.tuple_label:
            label = label[1]
        for line_index, ro_line in enumerate(np.transpose(data)):
            if self.color_classes and line_index == label:
                ax.plot(ro_line, color=pal[line_index])
            else:
                ax.plot(ro_line, color=bg_col, zorder=-5, alpha=0.5)

        if self.plot_label:
            ax.plot(label, color=self.label_color)

        self.turn_axis_off(ax)

    def plot_activity(
        self,
    ):
        print("plotting")
<<<<<<< HEAD
        inp, hid_activity, out_group = self.get_activities()
        nb_groups = len(hid_activity)
=======
        activities = self.get_activities()
        nb_groups = len(self.model.groups)
        nb_spiking_groups = nb_groups -len(self.readout_layers)
>>>>>>> 3bac9ef1

        hr = self.get_height_ratios()

        fig, ax = plt.subplots(
<<<<<<< HEAD
            nb_groups + 2,
=======
            len(hr),
>>>>>>> 3bac9ef1
            self.nb_samples,
            figsize=self.figsize,
            dpi=self.dpi,
            sharex="row",
            sharey="row",
            gridspec_kw={"height_ratios": hr},
        )

        sns.despine()

        if self.samples is None:
            self.samples = list(range(self.nb_samples))
<<<<<<< HEAD

        for i, s in enumerate(self.samples):

            # plot and color input spikes
            if self.color_classes:
                c = self.pal[self.data[i][1]]
            else:
                c = self.bg_col
=======


        ##############################################################################################
        # Plotting
        ##############################################################################################

        ylims = {g: (float('inf'), float('-inf')) for g in range(nb_groups)}
        for i, s in enumerate(self.samples):

            self.tuple_label = False

            # plot and color input spikes
            if self.color_classes:
                try:
                    c = self.pal[self.data[s+self.batch_size][1]]
                except:
                    c = self.pal[self.data[s+self.batch_size][1][1]]
                    self.tuple_label = True
            else:
                c = self.bg_col



>>>>>>> 3bac9ef1
            self.plot_input(
                ax[-1, i],
                activities[0][s],
                c,
            )
            ax[-1][0].set_ylabel(self.model.groups[0].name)


            # plot hidden layer spikes
            for g in range(1, nb_spiking_groups):
                self.plot_hidden(
<<<<<<< HEAD
                    ax[-(2 + g), i],
                    hid_activity[g][s],
                    "k",
                    self.point_size / 2,
                    self.marker,
                    self.point_alpha,
                )
                ax[-(2 + g)][0].set_ylabel(self.model.groups[g + 1].name)
=======
                    ax[-(1 + g), i],
                    activities[g][s],
                )
                ax[-(1 + g)][0].set_ylabel(self.model.groups[g].name)
>>>>>>> 3bac9ef1

                if i == 0:
                    ax[-(1 + g)][i].set_yticks([])

            # plot readout
<<<<<<< HEAD
            self.plot_readout(
                ax[0][i], out_group[i], self.data[i][1], self.pal, self.bg_col
            )
=======
            for g in range(nb_spiking_groups, nb_groups):
                self.plot_readout(
                    ax[-(1 + g), i], activities[g][s], self.data[s+self.batch_size][1], self.pal, self.bg_col
                )
                ax[-(1 + g), 0].set_ylabel(self.model.groups[g].name)
                ax[-(1 + g)][0].set_yticks([])

                ylims[g] = (min(ylims[g][0], min(activities[g][s].flatten())), max(ylims[g][1], max(activities[g][s].flatten())))

>>>>>>> 3bac9ef1

            ax[-1][i].set_xlabel("Time (s)")


        for g in range(nb_spiking_groups,nb_groups):
            ax[-(1 + g)][0].set_ylim(ylims[g])





        ax[-1][0].set_ylabel("Input")
        ax[-1][0].set_yticks([])
        ax[-1][0].set_xlim(-3, self.model.nb_time_steps + 3)
<<<<<<< HEAD

        ax[0][0].set_ylabel("Readout")
        ax[0][0].set_yticks([])

        duration = round(self.model.nb_time_steps * self.model.time_step * 10) / 10
        ax[-1][0].set_xticks([0, self.model.nb_time_steps], [0, duration])
=======

>>>>>>> 3bac9ef1

        duration = round(self.model.nb_time_steps * self.model.time_step * 10) / 10
        ax[-1][0].set_xticks([0, self.model.nb_time_steps], [0, duration])


class CurrentInputActivityPlotter(ActivityPlotter):
    def __init__(self):
        super().__init__()

    def get_height_ratios(self, model, scale_spike_rasters):
        nb_total_units = np.sum([g.nb_units for g in model.groups[1:-1]])
        hr = (
            [1]
            + [
                scale_spike_rasters * g.nb_units / nb_total_units
                for g in model.groups[1:-1]
            ]
            + [1]
        )
        hr = list(reversed(hr))  # since we are plotting from bottom to top
        return hr

    def plot_input(
        self, ax, data, color, point_size, marker, point_alpha, set_axis=False
    ):
        ax.plot(data, color=color)
        ax.set_yticks([])
        ax.spines["left"].set_visible(False)
        ax.spines["right"].set_visible(False)
        ax.spines["top"].set_visible(False)

    def plot_readout(self, ax, data, label, pal, bg_col):
        ax.plot(label, color=bg_col)
        ax.plot(data, color=pal[0])
        self.turn_axis_off(ax)<|MERGE_RESOLUTION|>--- conflicted
+++ resolved
@@ -156,11 +156,8 @@
         pal=sns.color_palette("muted", n_colors=20),
         bg_col="#AAAAAA",
         scale_spike_rasters=4,
-<<<<<<< HEAD
-=======
         readout_layers = [-1],
         batch_size=None
->>>>>>> 3bac9ef1
     ):
         super().__init__()
         self.color_classes = color_classes
@@ -172,10 +169,7 @@
         self.marker = marker
         self.point_alpha = point_alpha
         self.set_axis = set_axis
-<<<<<<< HEAD
-=======
         self.batch_size = batch_size
->>>>>>> 3bac9ef1
 
         self.nb_samples = nb_samples
         self.samples = samples
@@ -186,41 +180,20 @@
 
         self.model = model
         self.data = data
-<<<<<<< HEAD
-=======
         self.readout_layers = readout_layers
->>>>>>> 3bac9ef1
 
     def get_activities(self):
 
         # Run model once and get activities
-<<<<<<< HEAD
-        scores = self.model.evaluate(self.data, one_batch=True).tolist()
-
-        inp = self.model.input_group.get_flattened_out_sequence().detach().cpu().numpy()
-        hidden_groups = self.model.groups[1:-1]
-        hid_activity = [
-            g.get_flattened_out_sequence().detach().cpu().numpy() for g in hidden_groups
-        ]
-        out_group = self.model.out.detach().cpu().numpy()
-=======
         scores = self.model.evaluate(self.data, two_batches=True).tolist()
         activities = [g.get_flattened_out_sequence().detach().cpu().numpy() for g in self.model.groups]
 
         if self.batch_size is None:
             self.batch_size = len(activities[0])
->>>>>>> 3bac9ef1
 
         return activities
 
     def get_height_ratios(self):
-<<<<<<< HEAD
-        nb_total_units = np.sum([g.nb_units for g in self.model.groups[:-1]])
-        hr = [
-            self.scale_spike_rasters * g.nb_units / nb_total_units
-            for g in self.model.groups[:-1]
-        ] + [1]
-=======
         nb_groups = len(self.model.groups)
         nb_spiking_groups = nb_groups -len(self.readout_layers)
 
@@ -229,7 +202,6 @@
             self.scale_spike_rasters * self.model.groups[g].nb_units / nb_total_units
             for g in range(nb_spiking_groups)
         ] + [1]*len(self.readout_layers)
->>>>>>> 3bac9ef1
         hr = list(reversed(hr))  # since we are plotting from bottom to top
         return hr
 
@@ -252,18 +224,11 @@
     def plot_hidden(
         self,
         ax,
-<<<<<<< HEAD
-    ):
-        self.plot_spike_raster(
-            ax,
-            self.data,
-=======
         data,
     ):
         self.plot_spike_raster(
             ax,
             data,
->>>>>>> 3bac9ef1
             self.color,
             self.point_size,
             self.marker,
@@ -289,23 +254,14 @@
         self,
     ):
         print("plotting")
-<<<<<<< HEAD
-        inp, hid_activity, out_group = self.get_activities()
-        nb_groups = len(hid_activity)
-=======
         activities = self.get_activities()
         nb_groups = len(self.model.groups)
         nb_spiking_groups = nb_groups -len(self.readout_layers)
->>>>>>> 3bac9ef1
 
         hr = self.get_height_ratios()
 
         fig, ax = plt.subplots(
-<<<<<<< HEAD
-            nb_groups + 2,
-=======
             len(hr),
->>>>>>> 3bac9ef1
             self.nb_samples,
             figsize=self.figsize,
             dpi=self.dpi,
@@ -318,16 +274,6 @@
 
         if self.samples is None:
             self.samples = list(range(self.nb_samples))
-<<<<<<< HEAD
-
-        for i, s in enumerate(self.samples):
-
-            # plot and color input spikes
-            if self.color_classes:
-                c = self.pal[self.data[i][1]]
-            else:
-                c = self.bg_col
-=======
 
 
         ##############################################################################################
@@ -351,7 +297,6 @@
 
 
 
->>>>>>> 3bac9ef1
             self.plot_input(
                 ax[-1, i],
                 activities[0][s],
@@ -363,31 +308,15 @@
             # plot hidden layer spikes
             for g in range(1, nb_spiking_groups):
                 self.plot_hidden(
-<<<<<<< HEAD
-                    ax[-(2 + g), i],
-                    hid_activity[g][s],
-                    "k",
-                    self.point_size / 2,
-                    self.marker,
-                    self.point_alpha,
-                )
-                ax[-(2 + g)][0].set_ylabel(self.model.groups[g + 1].name)
-=======
                     ax[-(1 + g), i],
                     activities[g][s],
                 )
                 ax[-(1 + g)][0].set_ylabel(self.model.groups[g].name)
->>>>>>> 3bac9ef1
 
                 if i == 0:
                     ax[-(1 + g)][i].set_yticks([])
 
             # plot readout
-<<<<<<< HEAD
-            self.plot_readout(
-                ax[0][i], out_group[i], self.data[i][1], self.pal, self.bg_col
-            )
-=======
             for g in range(nb_spiking_groups, nb_groups):
                 self.plot_readout(
                     ax[-(1 + g), i], activities[g][s], self.data[s+self.batch_size][1], self.pal, self.bg_col
@@ -397,7 +326,6 @@
 
                 ylims[g] = (min(ylims[g][0], min(activities[g][s].flatten())), max(ylims[g][1], max(activities[g][s].flatten())))
 
->>>>>>> 3bac9ef1
 
             ax[-1][i].set_xlabel("Time (s)")
 
@@ -412,16 +340,7 @@
         ax[-1][0].set_ylabel("Input")
         ax[-1][0].set_yticks([])
         ax[-1][0].set_xlim(-3, self.model.nb_time_steps + 3)
-<<<<<<< HEAD
-
-        ax[0][0].set_ylabel("Readout")
-        ax[0][0].set_yticks([])
-
-        duration = round(self.model.nb_time_steps * self.model.time_step * 10) / 10
-        ax[-1][0].set_xticks([0, self.model.nb_time_steps], [0, duration])
-=======
-
->>>>>>> 3bac9ef1
+
 
         duration = round(self.model.nb_time_steps * self.model.time_step * 10) / 10
         ax[-1][0].set_xticks([0, self.model.nb_time_steps], [0, duration])
