from . import activations
from . import connections
from . import constraints
from . import core
from . import datasets
from . import generators
from . import initializers
from . import nodes
from . import layers
from . import loss_stacks
from . import models
from . import monitors
from . import optimizers
from . import plotting
from . import regularizers
from . import utils
<<<<<<< HEAD
from . import plotting_new
=======
>>>>>>> 716781af

__version__ = "0.1.1"
print("using my stork version - SG theory")<|MERGE_RESOLUTION|>--- conflicted
+++ resolved
@@ -14,10 +14,7 @@
 from . import plotting
 from . import regularizers
 from . import utils
-<<<<<<< HEAD
 from . import plotting_new
-=======
->>>>>>> 716781af
 
 __version__ = "0.1.1"
-print("using my stork version - SG theory")+print("using my stork version - main")