--- conflicted
+++ resolved
@@ -42,58 +42,4 @@
                 lrate = torch.clamp(g**2 / div, max=lr)
                 new_grad = -lrate * grad / (g2.sqrt() + self.eps)
                 p.data.add_(new_grad)
-<<<<<<< HEAD
-        return loss
-
-
-class SMORMS4(torch.optim.Optimizer):
-
-    def __init__(self, params, lr=1e-3, eps=1e-16, min_mem_decay=0.5):
-        """
-        SMORMS4 optimizer. A modfied SMORMS3 for improved stability and performance.
-
-        fzenke, 2021-08-18
-
-        Args
-            lr: learning rate
-            eps: epsilon
-            min_mem_decay: Minimum decay rate for moment estimation.
-        """
-        defaults = dict(lr=lr)
-        super(SMORMS4, self).__init__(params, defaults)
-        self.eps = eps
-        self.min_mem_decay = min_mem_decay
-
-    def step(self, closure=None):
-        """Performs a single gradient step."""
-        loss = closure() if closure is not None else None
-        for group in self.param_groups:
-            lr = group["lr"]
-            for p in group["params"]:
-                if p.grad is None:
-                    continue  # skip if param has no gradient
-                grad = p.grad.data
-                param_state = self.state[p]
-                if "mem" not in param_state:  # setup accumulators once
-                    param_state["mem"] = torch.full_like(p.data, 1.0)
-                    param_state["g"] = torch.full_like(p.data, 0.0)
-                    param_state["g2"] = torch.full_like(p.data, 0.0)
-                mem = param_state["mem"]
-                g, g2 = param_state["g"], param_state["g2"]
-                # gsquare = torch.square(torch.clamp(grad,min=-1e18,max=1e18))
-                gsquare = torch.square(grad)
-                r = 1.0 / (mem + 1.0)
-                g.mul_(1 - r).addcmul_(r, grad)
-                # g2.mul_(1 - r).addcmul_(r, gsquare)
-                g2 = param_state["g2"] = torch.maximum((1 - r) * g2, gsquare)
-                div = g2 + self.eps
-                xi = (g**2 / div).sqrt()
-                mem.mul_(torch.clamp(1.0 - xi, min=self.min_mem_decay, max=1.0)).add_(
-                    1.0
-                )
-                lrate = torch.clamp(xi, max=lr)
-                new_grad = -lrate * grad / (g2.sqrt() + self.eps)
-                p.data.add_(new_grad)
-=======
->>>>>>> 716781af
         return loss