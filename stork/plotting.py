import seaborn as sns
import numpy as np
import matplotlib.pyplot as plt
from matplotlib.gridspec import GridSpec

from . import datasets


def add_scalebar(
    ax, extent=(1.0, 0.0), pos=(0.0, 0.0), off=(0.0, 0.0), label=None, **kwargs
):
    scale = np.concatenate((np.diff(ax.get_xlim()), np.diff(ax.get_ylim())))
    x1, y1 = np.array(pos) * scale
    x2, y2 = np.array((x1, y1)) + np.array(extent)
    xt, yt = np.array((np.mean((x1, x2)), np.mean((y1, y2)))) + np.array(off) * scale
    ax.plot((x1, x2), (y1, y2), color="black")
    if label:
        ax.text(xt, yt, label, **kwargs)


def add_xscalebar(ax, length, label=None, pos=(0.0, -0.1), off=(0.0, -0.07), **kwargs):
    add_scalebar(
        ax,
        label=label,
        extent=(length, 0.0),
        pos=pos,
        off=off,
        verticalalignment="top",
        horizontalalignment="center",
        **kwargs,
    )


def add_yscalebar(ax, length, label=None, pos=(-0.1, 0.0), off=(-0.07, 0.0), **kwargs):
    add_scalebar(
        ax,
        label=label,
        extent=(0.0, length),
        pos=pos,
        off=off,
        verticalalignment="center",
        horizontalalignment="left",
        rotation=90,
        **kwargs,
    )


def dense2scatter_plot(
    ax,
    dense,
    point_size=5,
    alpha=1.0,
    marker=".",
    time_step=1e-3,
    jitter=None,
    double=False,
    color_list=["black", "black"],
    **kwargs,
):
    n = dense.shape[1] // 2
    if double:
        ras0 = datasets.dense2ras(dense[:, :n], time_step)
        ras1 = datasets.dense2ras(dense[:, n:], time_step)
        ras = [ras0, ras1]
    else:
        ras = [datasets.dense2ras(dense, time_step)]
    for r, c in zip(ras, color_list):
        if len(r):
            noise = np.zeros(r[:, 0].shape)
            if jitter is not None:
                noise = jitter * np.random.randn(*r[:, 0].shape)
            ax.scatter(
                r[:, 0] + noise,
                r[:, 1],
                s=point_size,
                alpha=alpha,
                marker=marker,
                color=c,
                **kwargs,
            )


def save_plots(fileprefix, extensions=["pdf", "png"], dpi=300):
    """Apply savefig function to multiple extensions"""
    for ext in extensions:
        plt.savefig("%s.%s" % (fileprefix, ext), dpi=dpi, bbox_inches="tight")


def turn_axis_off(ax):
    ax.set_xticks([])
    ax.set_yticks([])
    ax.spines["left"].set_visible(False)
    ax.spines["bottom"].set_visible(False)
    ax.spines["right"].set_visible(False)
    ax.spines["top"].set_visible(False)


<<<<<<< HEAD
=======
def plot_activity_over_trials(
    model,
    data,
    ax,
    layer_idx=0,
    neuron_idx=0,
    nb_trials=51,
    marker=".",
    point_size=5,
    point_alpha=1,
    color="black",
    nolabel=False,
):
    # Run model once and get activities
    scores = model.evaluate(data, one_batch=True).tolist()

    hidden_groups = model.groups[1:-1]
    hid_activity = [
        g.get_flattened_out_sequence().detach().cpu().numpy() for g in hidden_groups
    ]

    nb_trials = np.min((nb_trials, hid_activity[layer_idx].shape[0]))

    act = hid_activity[layer_idx][:, :, neuron_idx]
    for i in range(nb_trials):
        spikes = np.where(act[i])[0]
        ax.scatter(
            spikes,
            np.ones_like(spikes) * i,
            color=color,
            alpha=point_alpha,
            marker=marker,
            s=point_size,
        )

    if not nolabel:
        ax.set_ylabel("Trial idx")
        ax.set_xlabel("Time (ms)")
    ax.set_xlim(-3, model.nb_time_steps + 3)
    ax.set_ylim(-3, nb_trials + 3)
    ax.set_xticks([0, model.nb_time_steps])
    ax.set_yticks([0, nb_trials - 1])
    sns.despine()


def plot_activity(
    model,
    data,
    nb_samples=2,
    figsize=(5, 5),
    dpi=250,
    marker=".",
    point_size=5,
    point_alpha=1,
    pal=sns.color_palette("muted", n_colors=20),
    bg_col="#AAAAAA",
    bg_col2="#DDDDDD",
    double=False,
    pos=(0, 0),
    off=(0, -0.05),
):
    # Run model once and get activities
    scores = model.evaluate(data, one_batch=True).tolist()

    inp = model.input_group.get_flattened_out_sequence().detach().cpu().numpy()
    hidden_groups = model.groups[1:-1]
    hid_activity = [
        g.get_flattened_out_sequence().detach().cpu().numpy() for g in hidden_groups
    ]
    out_group = model.out.detach().cpu().numpy()

    n = model.nb_inputs
    m = out_group.shape[-1]
    if double:
        n = n // 2
        m = m // 2

    if double:
        inp1 = inp[:, :, :n]
        inp2 = inp[:, :, n:]
        inps = [inp1, inp2]
    else:
        inps = [inp]

    nb_groups = len(hidden_groups)
    nb_total_units = np.sum([g.nb_units for g in hidden_groups])
    hr = [1] + [4 * g.nb_units / nb_total_units for g in hidden_groups] + [1]
    hr = list(reversed(hr))  # since we are plotting from bottom to top

    fig, ax = plt.subplots(
        nb_groups + 2,
        nb_samples,
        figsize=figsize,
        dpi=dpi,
        sharex="row",
        sharey="row",
        gridspec_kw={"height_ratios": hr},
    )

    sns.despine()

    samples = []
    if double:
        raise NotImplementedError("Double not implemented yet")
    else:
        label = 0
        while len(samples) < nb_samples:
            for i in range(len(data)):
                if data[i][1] == label:
                    label += 1
                    samples.append(i)
                    break

    for i, s in enumerate(samples):
        # plot and color input spikes
        label = 0
        for idx, inp in enumerate(inps):
            if double:
                c = pal[i + idx * m]
            else:
                c = pal[i]

            ax[-1][i].scatter(
                np.where(inp[s])[0],
                np.where(inp[s])[1] + idx * n,
                s=point_size,
                marker=marker,
                color=c,
                alpha=point_alpha,
            )
        ax[-1][i].set_ylim(-3, model.nb_inputs + 3)
        ax[-1][i].set_xlim(-3, model.nb_time_steps + 3)

        if i != 0:
            ax[-1][i].set_yticks([])
            ax[-1][i].spines["left"].set_visible(False)
            ax[-1][i].spines["right"].set_visible(False)
            ax[-1][i].spines["top"].set_visible(False)

        # plot hidden layer spikes
        for g in range(nb_groups):
            ax[-(2 + g)][i].scatter(
                np.where(hid_activity[g][s])[0],
                np.where(hid_activity[g][s])[1],
                s=point_size / 2,
                marker=marker,
                color="k",
                alpha=point_alpha,
            )

            ax[-(2 + g)][0].set_ylabel("Hid. " + str(g))
            # turn off x-axis
            ax[-(2 + g)][i].set_xticks([])
            ax[-(2 + g)][i].set_yticks([])
            ax[-(2 + g)][i].spines["bottom"].set_visible(False)
            ax[-(2 + g)][i].set_xlim(-3, model.nb_time_steps + 3)

            if i != 0:
                turn_axis_off(ax[-(2 + g)][i])

        for line_index, ro_line in enumerate(np.transpose(out_group[i])):
            if double:
                if line_index == data[0][s][1] or line_index == data[1][s][1] + m:
                    ax[0][i].plot(ro_line, color=pal[i])
                else:
                    if line_index < m:
                        ax[0][i].plot(ro_line, color=bg_col, zorder=-5, alpha=0.5)
                    else:
                        ax[0][i].plot(ro_line, color=bg_col2, zorder=-5, alpha=0.5)
            else:
                c = bg_col
                alpha = 0.5
                zorder = -5
                for j, sidx in enumerate(samples):
                    if line_index == data[sidx][1]:
                        c = pal[j]
                        alpha = 1
                        zorder = 1
                ax[0][i].plot(ro_line, color=c, zorder=zorder, alpha=alpha)

        ax[-1][i].set_xlabel("Time (ms)")
        if i != 0:
            turn_axis_off(ax[0][i])

    ax[0][0].set_xticks([])
    ax[0][0].spines["bottom"].set_visible(False)

    ax[-1][0].set_ylabel("Input")
    ax[0][0].set_ylabel("Readout")
    ax[-1][0].set_yticks([])
    ax[0][0].set_yticks([])

    duration = round(model.nb_time_steps * model.time_step * 10) / 10
    ax[-1][0].set_xticks([0, model.nb_time_steps], [0, duration])

    plt.tight_layout()


>>>>>>> 8d7027d6
def plot_activity_snapshot(
    model,
    data,
    nb_samples=5,
    figsize=(10, 5),
    dpi=250,
    marker=".",
    point_size=5,
    point_alpha=1,
    pal=sns.color_palette("muted", n_colors=20),
    bg_col="#AAAAAA",
    bg_col2="#DDDDDD",
    double=False,
<<<<<<< HEAD
=======
    pos=(0, 0),
    off=(0, -0.05),
>>>>>>> 8d7027d6
):
    # Run model once and get activities
    scores = model.evaluate(data, one_batch=True).tolist()

    inp = model.input_group.get_flattened_out_sequence().detach().cpu().numpy()
    hidden_groups = model.groups[1:-1]
    hid_activity = [
        g.get_flattened_out_sequence().detach().cpu().numpy() for g in hidden_groups
    ]
    out_group = model.out.detach().cpu().numpy()

    n = model.nb_inputs
    m = out_group.shape[-1]
    if double:
        n = n // 2
        m = m // 2

    if double:
        inp1 = inp[:, :, :n]
        inp2 = inp[:, :, n:]
        inps = [inp1, inp2]
    else:
        inps = [inp]
<<<<<<< HEAD
        data = [data]
=======
>>>>>>> 8d7027d6

    nb_groups = len(hidden_groups)
    nb_total_units = np.sum([g.nb_units for g in hidden_groups])
    hr = [1] + [4 * g.nb_units / nb_total_units for g in hidden_groups] + [1]
<<<<<<< HEAD
=======
    hr = list(reversed(hr))  # since we are plotting from bottom to top
>>>>>>> 8d7027d6

    fig, ax = plt.subplots(
        nb_groups + 2,
        nb_samples,
        figsize=figsize,
        dpi=dpi,
        sharex=True,
        sharey="row",
        gridspec_kw={"height_ratios": hr},
    )

    for i in range(nb_samples):
        # plot and color input spikes
        for idx, inp in enumerate(inps):
<<<<<<< HEAD
=======
            if double:
                c = pal[data[idx][i][1] + idx * m]
            else:
                c = pal[data[i][1]]
>>>>>>> 8d7027d6
            ax[-1][i].scatter(
                np.where(inp[i])[0],
                np.where(inp[i])[1] + idx * n,
                s=point_size,
                marker=marker,
<<<<<<< HEAD
                color=pal[data[idx][i][1] + idx * m],
            )
        ax[-1][i].set_ylim(-1, model.nb_inputs)
        ax[-1][i].set_xlim(-1, model.nb_time_steps)
=======
                color=c,
                alpha=point_alpha,
            )
        ax[-1][i].set_ylim(-3, model.nb_inputs + 3)
        ax[-1][i].set_xlim(-3, model.nb_time_steps + 3)
>>>>>>> 8d7027d6
        turn_axis_off(ax[-1][i])

        # plot hidden layer spikes
        for g in range(nb_groups):
            ax[-(2 + g)][i].scatter(
                np.where(hid_activity[g][i])[0],
                np.where(hid_activity[g][i])[1],
                s=point_size / 2,
                marker=marker,
                color="k",
                alpha=point_alpha,
            )
            turn_axis_off(ax[-(2 + g)][i])

            ax[-(2 + g)][0].set_ylabel("Hid. " + str(g))

        for line_index, ro_line in enumerate(np.transpose(out_group[i])):
<<<<<<< HEAD
            for d in range(len(data)):
                if line_index == data[d][i][1] or line_index == data[d][i][1] + m:
                    ax[0][i].plot(ro_line, color=pal[line_index])
            else:
                if line_index < m:
                    ax[0][i].plot(ro_line, color=bg_col, zorder=-5, alpha=0.5)
                else:
                    ax[0][i].plot(ro_line, color=bg_col2, zorder=-5, alpha=0.5)

            turn_axis_off(ax[0][i])

    ax[-1][0].set_ylabel("Input")
    ax[0][0].set_ylabel("Readout")
=======
            if double:
                if line_index == data[0][i][1] or line_index == data[1][i][1] + m:
                    ax[0][i].plot(ro_line, color=pal[line_index])
                else:
                    if line_index < m:
                        ax[0][i].plot(ro_line, color=bg_col, zorder=-5, alpha=0.5)
                    else:
                        ax[0][i].plot(ro_line, color=bg_col2, zorder=-5, alpha=0.5)
            else:
                if line_index == data[i][1]:
                    ax[0][i].plot(ro_line, color=pal[line_index])
                else:
                    ax[0][i].plot(ro_line, color=bg_col, zorder=-5, alpha=0.5)

            turn_axis_off(ax[0][i])

    dur_10 = 10e-3 / model.time_step
    # print(dur_10)
    add_xscalebar(ax[-1][0], dur_10, label="10ms", pos=pos, off=off, fontsize=8)

    ax[-1][0].set_ylabel("Input")
    ax[0][0].set_ylabel("Readout")
    plt.tight_layout()
>>>>>>> 8d7027d6


def plot_activity_snapshot_old(
    model,
    data=None,
    labels=None,
    pred=None,
    nb_samples=5,
    plot_groups=None,
    marker=".",
    point_size=5,
    point_alpha=1.0,
    time_jitter=None,
    random_samples=False,
    show_predictions=False,
    readout_threshold=None,
    show_input_class=True,
    input_heatmap=False,
    pal=None,
<<<<<<< HEAD
    n_colors=None,
    double_data=False,
=======
    n_colors=20,
>>>>>>> 8d7027d6
):
    """Plot an activity snapshot

    Args:
        model (nn.Module): The model
        data (data, optional): Data to send thorugh the network. Defaults to None.
        labels (labels, optional): Lables of the given data. Defaults to None.
        pred (vector of int, optional): Instead of data, we can also pass predictions directly. Defaults to None.
        nb_samples (int, optional): Number of samples to plot. Defaults to 5.
        plot_groups (model.groups, optional): The hidden groups to show. If None, all hidden groups are shown. Defaults to None.
        marker (str, optional): Marker type for raster plots. Defaults to ".".
        point_size (int, optional): Raster plot point size. Defaults to 5.
        point_alpha (float, optional): Raster plot alpha. Defaults to 1.0.
        time_jitter (float, optional): Adds Gaussian noise of amplitude `time_jitter` to spike times to remove Moiree effect in plots due to discrete time. Defaults to None.
        random_samples (bool, optional): Select random samples from model output tensor. Defaults to False.
        show_predictions (bool, optional): Prints text boxes with output predictions in output field. Defaults to False.
        readout_threshold (float, optional): Plots a threshold (line) in the readout neurons. Defaults to None.
        show_input_class (bool, optional): Color the input spikes in the color corresponding to label. Defaults to True.
        input_heatmap (bool, optional): Plot input as heatmap instead of raster plot. Defaults to False.
        pal (color Palette, optional): Color Palette. Defaults to None.
        n_colors (int, optional): Number of different classes (colors). Defaults to 20.
    """

    # get the labels from the dataset
    if data is not None and labels is None:
        if double_data:
            labels = [(d1[1], d2[1]) for d1, d2 in zip(data[0], data[1])]
        else:
            labels = [d[1] for d in data]

<<<<<<< HEAD
    # compute batch sizes and size of last batch
    if double_data:
        l_data = len(data[0])
    else:
        l_data = len(data)
    nb_batches = l_data // model.batch_size
    if l_data // model.batch_size < l_data / model.batch_size:
        size_of_last_batch = l_data - nb_batches * model.batch_size
=======
    nb_batches = len(data) // model.batch_size
    if len(data) // model.batch_size < len(data) / model.batch_size:
        size_of_last_batch = len(data) - nb_batches * model.batch_size
>>>>>>> 8d7027d6
        nb_batches += 1
    else:
        size_of_last_batch = model.batch_size

    nb_samples = min(nb_samples, size_of_last_batch)

    if show_predictions:
        # get the predictions from the model
        if data is not None:
            pred = model.predict(data)
            pred = pred[-size_of_last_batch:]

    if n_colors is None and labels is not None:
        n_colors = len(np.unique(labels))
        labels = labels[-size_of_last_batch:]

    time_step = model.time_step

    if plot_groups is None:
        hidden_groups = model.groups[1:-1]
    else:
        hidden_groups = plot_groups

    nb_groups = len(hidden_groups)
    nb_total_units = np.sum([g.nb_units for g in hidden_groups])
    hr = [1] + [4 * g.nb_units / nb_total_units for g in hidden_groups] + [1]
    hr = list(reversed(hr))  # since we are plotting from bottom to top
    gs = GridSpec(2 + nb_groups, nb_samples, height_ratios=hr)

    in_group = model.input_group.get_flattened_out_sequence().detach().cpu().numpy()
    hid_groups = [
        g.get_flattened_out_sequence().detach().cpu().numpy() for g in hidden_groups
    ]
    out_group = model.out.detach().cpu().numpy()
    idx = np.arange(len(in_group))

    if random_samples:
        np.random.shuffle(idx)

    text_props = {"ha": "center", "va": "center", "fontsize": 8}
<<<<<<< HEAD

    # loop over all samples
=======
>>>>>>> 8d7027d6
    for i in range(nb_samples):
        if i == 0:
            a0 = ax = plt.subplot(gs[i + (nb_groups + 1) * nb_samples])
        else:
            ax = plt.subplot(gs[i + (nb_groups + 1) * nb_samples], sharex=a0, sharey=a0)

        k = idx[i]
        color = "black"

        # COLOR CHOICES
        if pal is None:
            if n_colors <= 10:
                colors = [
                    "#CC6677",
                    "#332288",
                    "#DDCC77",
                    "#117733",
                    "#88CCEE",
                    "#882255",
                    "#44AA99",
                    "#999933",
                    "#AA4499",
                    "#EE8866",
                ]
                pal = sns.color_palette(colors, n_colors=n_colors)

            else:
                pal = sns.color_palette("muted", n_colors=n_colors)

        # Colored input class
        if show_input_class and data is not None:
            clipped = np.clip(labels, 0, len(pal) - 1)
<<<<<<< HEAD
            if double_data:
                color0 = pal[int(clipped[k][0])]
                color1 = pal[int(clipped[k][1]) + n_colors // 2]
            else:
                color = pal[int(clipped[k])]
=======
            color = pal[int(clipped[k])]
>>>>>>> 8d7027d6
        else:
            color = "black"
            color0 = "black"
            color1 = "black"

        if not input_heatmap:
<<<<<<< HEAD
            if double_data:
                double_dense2scatter_plot(
                    ax,
                    in_group[k],
                    marker=marker,
                    point_size=point_size,
                    alpha=point_alpha,
                    time_step=time_step,
                    color0=color0,
                    color1=color1,
                    jitter=time_jitter,
                )
            else:
                dense2scatter_plot(
                    ax,
                    in_group[k],
                    marker=marker,
                    point_size=point_size,
                    alpha=point_alpha,
                    time_step=time_step,
                    color=color,
                    jitter=time_jitter,
                )

            ax.set_ylim(-1, model.input_group.nb_units)
            ax.set_xlim(0, model.nb_time_steps * time_step)
=======
            dense2scatter_plot(
                ax,
                in_group[k],
                marker=marker,
                point_size=point_size,
                alpha=point_alpha,
                time_step=time_step,
                color_list=[color],
                jitter=time_jitter,
            )
>>>>>>> 8d7027d6
        else:
            shape = in_group[k].shape
            ax.imshow(
                in_group[k].T,
                aspect="auto",
                origin="lower",
                extent=(0, shape[0] * time_step, 0, shape[1]),
            )
        ax.axis("off")

        # Plot scatter plots
        if i == 0:
            ax.text(
                -0.15,
                0.5,
                "Input",
                text_props,
                color="black",
                transform=ax.transAxes,
                fontsize=8,
                rotation=90,
            )
            add_xscalebar(ax, 10e-3, label="10ms", pos=(0.0, -0.2), fontsize=8)

        for h in range(nb_groups):
            ax = plt.subplot(gs[i + (nb_groups - h) * nb_samples], sharex=a0)
            dense2scatter_plot(
                ax,
                hid_groups[h][k],
                marker=marker,
                point_size=point_size,
                alpha=point_alpha,
                time_step=time_step,
<<<<<<< HEAD
                color="black",
=======
                # color="black",
>>>>>>> 8d7027d6
                jitter=time_jitter,
            )
            ax.axis("off")
            if i == 0:
                label = "Hidden"
                if hidden_groups[h].name is not None:
                    label = hidden_groups[h].name
                else:
                    if nb_groups > 1:
                        label = "Hid. %i" % (h + 1)
                ax.text(
                    -0.15,
                    0.5,
                    label,
                    text_props,
                    color="black",
                    transform=ax.transAxes,
                    fontsize=8,
                    rotation=90,
                )

        # Readout neurons
        if i == 0:
            ax0out = ax = plt.subplot(gs[i], sharex=a0)
            ax.text(
                -0.15,
                0.5,
                "Readout",
                text_props,
                color="black",
                transform=ax.transAxes,
                fontsize=8,
                rotation=90,
            )
        else:
            ax = plt.subplot(gs[i], sharex=a0, sharey=ax0out)

        times = np.arange(len(out_group[k])) * time_step

        for line_index, ro_line in enumerate(np.transpose(out_group[k])):
            if labels is not None:
<<<<<<< HEAD
                if double_data:
                    if line_index != int(labels[k][0]) and line_index != int(
                        labels[k][1] + n_colors // 2
                    ):
                        if line_index < n_colors // 2:
                            color = "#BBBBBB"
                        else:
                            color = "#DDDDDD"
                        zorder = 5
                    else:
                        color = pal[line_index]
                        zorder = 10
=======
                if line_index != int(labels[k]):
                    color = "#DDDDDD"
                    zorder = 5
>>>>>>> 8d7027d6
                else:
                    if line_index != int(labels[k]):
                        color = "#DDDDDD"
                        zorder = 5
                    else:
                        color = pal[line_index]
                        zorder = 10
            else:
                color = "black"
            ax.plot(times, ro_line, color=color, zorder=zorder, lw=1)

        if readout_threshold is not None:
            ax.axhline(readout_threshold, alpha=1.0, color="black", ls="dashed", lw=0.5)

        if show_predictions:
            ax.text(
                0.5,
                0.8,
                "Pred: %i" % pred[k],
                color="black",
                transform=ax.transAxes,
                fontsize=8,
            )

        ax.set_xlabel("Time (s)")
        ax.axis("off")
        if i == 0:
            ax.set_ylabel("Readout ampl.")

    plt.tight_layout()
    sns.despine()<|MERGE_RESOLUTION|>--- conflicted
+++ resolved
@@ -95,8 +95,6 @@
     ax.spines["top"].set_visible(False)
 
 
-<<<<<<< HEAD
-=======
 def plot_activity_over_trials(
     model,
     data,
@@ -295,7 +293,6 @@
     plt.tight_layout()
 
 
->>>>>>> 8d7027d6
 def plot_activity_snapshot(
     model,
     data,
@@ -309,11 +306,8 @@
     bg_col="#AAAAAA",
     bg_col2="#DDDDDD",
     double=False,
-<<<<<<< HEAD
-=======
     pos=(0, 0),
     off=(0, -0.05),
->>>>>>> 8d7027d6
 ):
     # Run model once and get activities
     scores = model.evaluate(data, one_batch=True).tolist()
@@ -337,18 +331,11 @@
         inps = [inp1, inp2]
     else:
         inps = [inp]
-<<<<<<< HEAD
-        data = [data]
-=======
->>>>>>> 8d7027d6
 
     nb_groups = len(hidden_groups)
     nb_total_units = np.sum([g.nb_units for g in hidden_groups])
     hr = [1] + [4 * g.nb_units / nb_total_units for g in hidden_groups] + [1]
-<<<<<<< HEAD
-=======
     hr = list(reversed(hr))  # since we are plotting from bottom to top
->>>>>>> 8d7027d6
 
     fig, ax = plt.subplots(
         nb_groups + 2,
@@ -363,30 +350,20 @@
     for i in range(nb_samples):
         # plot and color input spikes
         for idx, inp in enumerate(inps):
-<<<<<<< HEAD
-=======
             if double:
                 c = pal[data[idx][i][1] + idx * m]
             else:
                 c = pal[data[i][1]]
->>>>>>> 8d7027d6
             ax[-1][i].scatter(
                 np.where(inp[i])[0],
                 np.where(inp[i])[1] + idx * n,
                 s=point_size,
                 marker=marker,
-<<<<<<< HEAD
-                color=pal[data[idx][i][1] + idx * m],
-            )
-        ax[-1][i].set_ylim(-1, model.nb_inputs)
-        ax[-1][i].set_xlim(-1, model.nb_time_steps)
-=======
                 color=c,
                 alpha=point_alpha,
             )
         ax[-1][i].set_ylim(-3, model.nb_inputs + 3)
         ax[-1][i].set_xlim(-3, model.nb_time_steps + 3)
->>>>>>> 8d7027d6
         turn_axis_off(ax[-1][i])
 
         # plot hidden layer spikes
@@ -404,21 +381,6 @@
             ax[-(2 + g)][0].set_ylabel("Hid. " + str(g))
 
         for line_index, ro_line in enumerate(np.transpose(out_group[i])):
-<<<<<<< HEAD
-            for d in range(len(data)):
-                if line_index == data[d][i][1] or line_index == data[d][i][1] + m:
-                    ax[0][i].plot(ro_line, color=pal[line_index])
-            else:
-                if line_index < m:
-                    ax[0][i].plot(ro_line, color=bg_col, zorder=-5, alpha=0.5)
-                else:
-                    ax[0][i].plot(ro_line, color=bg_col2, zorder=-5, alpha=0.5)
-
-            turn_axis_off(ax[0][i])
-
-    ax[-1][0].set_ylabel("Input")
-    ax[0][0].set_ylabel("Readout")
-=======
             if double:
                 if line_index == data[0][i][1] or line_index == data[1][i][1] + m:
                     ax[0][i].plot(ro_line, color=pal[line_index])
@@ -442,7 +404,6 @@
     ax[-1][0].set_ylabel("Input")
     ax[0][0].set_ylabel("Readout")
     plt.tight_layout()
->>>>>>> 8d7027d6
 
 
 def plot_activity_snapshot_old(
@@ -462,12 +423,7 @@
     show_input_class=True,
     input_heatmap=False,
     pal=None,
-<<<<<<< HEAD
-    n_colors=None,
-    double_data=False,
-=======
     n_colors=20,
->>>>>>> 8d7027d6
 ):
     """Plot an activity snapshot
 
@@ -498,20 +454,9 @@
         else:
             labels = [d[1] for d in data]
 
-<<<<<<< HEAD
-    # compute batch sizes and size of last batch
-    if double_data:
-        l_data = len(data[0])
-    else:
-        l_data = len(data)
-    nb_batches = l_data // model.batch_size
-    if l_data // model.batch_size < l_data / model.batch_size:
-        size_of_last_batch = l_data - nb_batches * model.batch_size
-=======
     nb_batches = len(data) // model.batch_size
     if len(data) // model.batch_size < len(data) / model.batch_size:
         size_of_last_batch = len(data) - nb_batches * model.batch_size
->>>>>>> 8d7027d6
         nb_batches += 1
     else:
         size_of_last_batch = model.batch_size
@@ -552,11 +497,6 @@
         np.random.shuffle(idx)
 
     text_props = {"ha": "center", "va": "center", "fontsize": 8}
-<<<<<<< HEAD
-
-    # loop over all samples
-=======
->>>>>>> 8d7027d6
     for i in range(nb_samples):
         if i == 0:
             a0 = ax = plt.subplot(gs[i + (nb_groups + 1) * nb_samples])
@@ -589,49 +529,13 @@
         # Colored input class
         if show_input_class and data is not None:
             clipped = np.clip(labels, 0, len(pal) - 1)
-<<<<<<< HEAD
-            if double_data:
-                color0 = pal[int(clipped[k][0])]
-                color1 = pal[int(clipped[k][1]) + n_colors // 2]
-            else:
-                color = pal[int(clipped[k])]
-=======
             color = pal[int(clipped[k])]
->>>>>>> 8d7027d6
         else:
             color = "black"
             color0 = "black"
             color1 = "black"
 
         if not input_heatmap:
-<<<<<<< HEAD
-            if double_data:
-                double_dense2scatter_plot(
-                    ax,
-                    in_group[k],
-                    marker=marker,
-                    point_size=point_size,
-                    alpha=point_alpha,
-                    time_step=time_step,
-                    color0=color0,
-                    color1=color1,
-                    jitter=time_jitter,
-                )
-            else:
-                dense2scatter_plot(
-                    ax,
-                    in_group[k],
-                    marker=marker,
-                    point_size=point_size,
-                    alpha=point_alpha,
-                    time_step=time_step,
-                    color=color,
-                    jitter=time_jitter,
-                )
-
-            ax.set_ylim(-1, model.input_group.nb_units)
-            ax.set_xlim(0, model.nb_time_steps * time_step)
-=======
             dense2scatter_plot(
                 ax,
                 in_group[k],
@@ -642,7 +546,6 @@
                 color_list=[color],
                 jitter=time_jitter,
             )
->>>>>>> 8d7027d6
         else:
             shape = in_group[k].shape
             ax.imshow(
@@ -676,11 +579,7 @@
                 point_size=point_size,
                 alpha=point_alpha,
                 time_step=time_step,
-<<<<<<< HEAD
-                color="black",
-=======
                 # color="black",
->>>>>>> 8d7027d6
                 jitter=time_jitter,
             )
             ax.axis("off")
@@ -722,24 +621,9 @@
 
         for line_index, ro_line in enumerate(np.transpose(out_group[k])):
             if labels is not None:
-<<<<<<< HEAD
-                if double_data:
-                    if line_index != int(labels[k][0]) and line_index != int(
-                        labels[k][1] + n_colors // 2
-                    ):
-                        if line_index < n_colors // 2:
-                            color = "#BBBBBB"
-                        else:
-                            color = "#DDDDDD"
-                        zorder = 5
-                    else:
-                        color = pal[line_index]
-                        zorder = 10
-=======
                 if line_index != int(labels[k]):
                     color = "#DDDDDD"
                     zorder = 5
->>>>>>> 8d7027d6
                 else:
                     if line_index != int(labels[k]):
                         color = "#DDDDDD"
