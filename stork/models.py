import numpy as np
import time

import torch
import torch.nn as nn

import stork.nodes.base
from . import generators
from . import loss_stacks
from . import monitors


class RecurrentSpikingModel(nn.Module):
    def __init__(
        self,
        batch_size,
        nb_time_steps,
        nb_inputs,
        device=torch.device("cpu"),
        dtype=torch.float,
        sparse_input=False,
    ):
        super(RecurrentSpikingModel, self).__init__()
        self.batch_size = batch_size
        self.nb_time_steps = nb_time_steps
        self.nb_inputs = nb_inputs

        self.device = device
        self.dtype = dtype

        self.fit_runs = []

        self.groups = []
        self.connections = []
        self.devices = []
        self.monitors = []
        self.hist = []

        self.optimizer = None
        self.input_group = None
        self.output_group = None
        self.sparse_input = sparse_input

    def configure(
        self,
        input,
        output,
        loss_stack=None,
        optimizer=None,
        optimizer_kwargs=None,
        generator=None,
        time_step=1e-3,
        wandb=None,
        # added annealing options
        anneal_interval=0,
        anneal_step=0,
        anneal_start=0,
    ):
        self.input_group = input
        self.output_group = output
        self.time_step = time_step
        self.wandb = wandb
        self.anneal_interval = anneal_interval
        self.anneal_step = anneal_step
        self.anneal_start = anneal_start

        if loss_stack is not None:
            self.loss_stack = loss_stack
        else:
            self.loss_stack = loss_stacks.MaxOverTimeCrossEntropy()

        if generator is None:
            self.data_generator_ = generators.StandardGenerator()
        else:
            self.data_generator_ = generator

        # configure data generator
        self.data_generator_.configure(
            self.batch_size,
            self.nb_time_steps,
            self.nb_inputs,
            self.time_step,
            device=self.device,
            dtype=self.dtype,
        )

        for o in self.groups + self.connections:
            o.configure(
                self.batch_size,
                self.nb_time_steps,
                self.time_step,
                self.device,
                self.dtype,
            )

        if optimizer is None:
            optimizer = torch.optim.Adam

        if optimizer_kwargs is None:
            optimizer_kwargs = dict(lr=1e-3, betas=(0.9, 0.999))

        self.optimizer_class = optimizer
        self.optimizer_kwargs = optimizer_kwargs
        self.configure_optimizer(self.optimizer_class, self.optimizer_kwargs)
        self.to(self.device)

    def time_rescale(self, time_step=1e-3, batch_size=None):
        """Saves the model then re-configures it with the old hyper parameters, but the new timestep.
        Then loads the model again."""
        if batch_size is not None:
            self.batch_size = batch_size
        saved_state = self.state_dict()
        saved_optimizer = self.optimizer_instance
        self.nb_time_steps = int(self.nb_time_steps * self.time_step / time_step)
        self.configure(
            self.input_group,
            self.output_group,
            loss_stack=self.loss_stack,
            generator=self.data_generator_,
            time_step=time_step,
            optimizer=self.optimizer_class,
            optimizer_kwargs=self.optimizer_kwargs,
            wandb=self.wandb,
        )
        # Commenting this out will re-init the optimizer
        self.optimizer_instance = saved_optimizer
        self.load_state_dict(saved_state)

    def configure_optimizer(self, optimizer_class, optimizer_kwargs):
        if optimizer_kwargs is not None:
            self.optimizer_instance = optimizer_class(
                self.parameters(), **optimizer_kwargs
            )
        else:
            self.optimizer_instance = optimizer_class(self.parameters())

    def reconfigure(self):
        """Runs configure and replaces arguments with default from last run.

        This should reset the model an reinitialize all trainable variables.
        """
        if self.input_group is None or self.output_group is None:
            print(
                "Warning! No input or output group has been assigned yet. Run configure first."
            )
            return

        for o in self.groups + self.connections:
            o.configure(self.batch_size, self.device, self.dtype)

        # Re-init optimizer
        self.configure_optimizer(self.optimizer_class, self.optimizer_kwargs)

    def prepare_data(self, dataset):
        return self.data_generator_.prepare_data(dataset)

    def data_generator(self, dataset, shuffle=True):
        return self.data_generator_(dataset, shuffle=shuffle)

    def add_group(self, group):
        self.groups.append(group)
        self.add_module("group%i" % len(self.groups), group)
        return group

    def add_connection(self, con):
        self.connections.append(con)
        self.add_module("con%i" % len(self.connections), con)
        return con

    def add_monitor(self, monitor):
        self.monitors.append(monitor)
        return monitor

    def reset_states(self, batch_size=None):
        for g in self.groups:
            g.reset_state(batch_size)

    def evolve_all(self):
        for g in self.groups:
            g.evolve()
            g.clear_input()

    def apply_constraints(self):
        for c in self.connections:
            c.apply_constraints()

    def propagate_all(self):
        for c in self.connections:
            c.propagate()

    def execute_all(self):
        for d in self.devices:
            d.execute()

    def monitor_all(self):
        for m in self.monitors:
            m.execute()

    def compute_regularizer_losses(self):
        reg_loss = torch.zeros(1, device=self.device)
        for g in self.groups:
            reg_loss += g.get_regularizer_loss()
        for c in self.connections:
            reg_loss += c.get_regularizer_loss()
        return reg_loss

    def remove_regularizers(self):
        for g in self.groups:
            g.remove_regularizers()
        for c in self.connections:
            c.remove_regularizers()

    # TODO: add option to do online learning (e.g. on each time step consider the current loss)
    def run(self, x_batch, cur_batch_size=None, record=False):
        if cur_batch_size is None:
            cur_batch_size = len(x_batch)
        self.reset_states(cur_batch_size)
        self.input_group.feed_data(x_batch)
        for t in range(self.nb_time_steps):
            stork.nodes.base.CellGroup.clk = t
            self.evolve_all()
            self.propagate_all()
            self.execute_all()
            if record:
                self.monitor_all()
        self.out = self.output_group.get_out_sequence()
        return self.out

    def forward_pass(self, x_batch, cur_batch_size, record=False):
        # run recurrent dynamics
        us = self.run(x_batch, cur_batch_size, record=record)
        return us

    def get_example_batch(self, dataset, **kwargs):
        self.prepare_data(dataset)
        for batch in self.data_generator(dataset, **kwargs):
            return batch

    def get_total_loss(self, output, target_y, regularized=True):
        if type(target_y) in (list, tuple):
            target_y = [ty.to(self.device) for ty in target_y]
        else:
            target_y = target_y.to(self.device)

        self.out_loss = self.loss_stack(output, target_y)

        if regularized:
            self.reg_loss = self.compute_regularizer_losses()
            total_loss = self.out_loss + self.reg_loss
        else:
            total_loss = self.out_loss

        return total_loss

    def evaluate(self, test_dataset, train_mode=False, one_batch=False):
        self.train(train_mode)
        self.prepare_data(test_dataset)
        metrics = []
        for local_X, local_y in self.data_generator(test_dataset, shuffle=False):
            output = self.forward_pass(local_X, cur_batch_size=len(local_X))
            total_loss = self.get_total_loss(output, local_y)
            # store loss and other metrics
            metrics.append(
                [self.out_loss.item(), self.reg_loss.item()] + self.loss_stack.metrics
            )
            # evaluate only one batch (if needed for plotting)
            if one_batch:
                break

        return np.mean(np.array(metrics), axis=0)

    def regtrain_epoch(self, dataset, shuffle=True):
        self.train(True)
        self.prepare_data(dataset)
        metrics = []
        for local_X, local_y in self.data_generator(dataset, shuffle=shuffle):
            output = self.forward_pass(local_X, cur_batch_size=len(local_X))
            self.reg_loss = self.compute_regularizer_losses()

            total_loss = self.get_total_loss(output, local_y)
            loss = self.reg_loss

            # store loss and other metrics
            metrics.append(
                [self.out_loss.item(), self.reg_loss.item()] + self.loss_stack.metrics
            )

            # Use autograd to compute the backward pass.
            self.optimizer_instance.zero_grad()
            loss.backward()
            self.optimizer_instance.step()
            self.apply_constraints()

        return np.mean(np.array(metrics), axis=0)

    def train_epoch(self, dataset, shuffle=True):
        self.train(True)
        self.prepare_data(dataset)
        metrics = []
        for local_X, local_y in self.data_generator(dataset, shuffle=shuffle):
            output = self.forward_pass(local_X, cur_batch_size=len(local_X))
            total_loss = self.get_total_loss(output, local_y)

            # store loss and other metrics
            metrics.append(
                [self.out_loss.item(), self.reg_loss.item()] + self.loss_stack.metrics
            )

            # Use autograd to compute the backward pass.
            self.optimizer_instance.zero_grad()
            total_loss.backward()

            self.optimizer_instance.step()
            self.apply_constraints()

        return np.mean(np.array(metrics), axis=0)

    def get_metric_names(self, prefix="", postfix=""):
        metric_names = ["loss", "reg_loss"] + self.loss_stack.get_metric_names()
        return ["%s%s%s" % (prefix, k, postfix) for k in metric_names]

    def get_metrics_string(self, metrics_array, prefix="", postfix=""):
        s = ""
        names = self.get_metric_names(prefix, postfix)
        for val, name in zip(metrics_array, names):
            # nicer formatting for accuracy
            if "acc" in name:
                s = s + " {} = {:.1%},".format(name, val)
            else:
                s = s + " {} = {:.3e},".format(name, val)
        return s[:-1]

    def get_metrics_history_dict(self, metrics_array, prefix="", postfix=""):
        " Create metrics history dict. " ""
        s = ""
        names = self.get_metric_names(prefix, postfix)
        history = {name: metrics_array[:, k] for k, name in enumerate(names)}
        return history

    def prime(self, dataset, nb_epochs=10, verbose=True, wandb=None, offset=0):
        self.hist = []
        for ep in range(nb_epochs):
            t_start = time.time()
            ret = self.regtrain_epoch(dataset)
            self.hist.append(ret)

            if self.wandb is not None:
                self.wandb.log(
                    {key: value for (key, value) in zip(self.get_metric_names(), ret)},
                    step=ep + offset + 2,
                )

            if verbose:
                t_iter = time.time() - t_start
                print(
                    "%02i %s t_iter=%.2f" % (ep, self.get_metrics_string(ret), t_iter)
                )

        self.fit_runs.append(self.hist)
        history = self.get_metrics_history_dict(np.array(self.hist))
        return history

    # added validate option to fit (so that at some point, we don't need fit_validate anymore)
    def fit(
        self,
        dataset,
        valid_dataset=None,
        nb_epochs=10,
        verbose=True,
        logger=None,
        log_interval=10,
        monitor_spikes=False,
        anneal=False,
        offset=0,
    ):
        if valid_dataset is not None:
            validate = True
        self.hist_train = []
        if validate:
            self.hist_valid = []
        self.wall_clock_time = []

        if monitor_spikes:
            self.hist_ms = {}

        # For every epoch
        for ep in range(nb_epochs):
            t_start = time.time()

            # train
            self.train()
            ret_train = self.train_epoch(dataset)
            self.train(False)

            self.hist_train.append(ret_train)
            # validate
            if validate:
                ret_valid = self.evaluate(valid_dataset)
                self.hist_valid.append(ret_valid)

            # monitoring spike counts
            if monitor_spikes:
                self.train(False)
                in_group = self.input_group.get_flattened_out_sequence().detach().cpu()
                hid_groups = [
                    g.get_flattened_out_sequence().detach().cpu()
                    for g in self.groups[1:-1]
                ]

                if self.wandb is not None:
                    self.wandb.log(
                        {
                            "in_pop_spk_cnt": torch.mean(
                                torch.sum(in_group, dim=[1, 2])
                            ).item()
                        },
                        step=ep + offset + 2,
                    )
                    self.wandb.log(
                        {
                            "hid_pop_spk_cnt_"
                            + str(j): torch.mean(torch.sum(g, dim=[1, 2])).item()
                            for j, g in enumerate(hid_groups)
                        },
                        step=ep + offset + 2,
                    )

                if ep == 0:
                    self.hist_ms["in_spks"] = [
                        torch.mean(torch.sum(in_group, dim=1)).item()
                    ]
                    for gi, g in enumerate(hid_groups):
                        self.hist_ms["hid_{}_spks".format(gi)] = [
                            torch.mean(torch.sum(g, dim=1)).item()
                        ]
                else:
                    self.hist_ms["in_spks"].append(
                        torch.mean(torch.sum(in_group, dim=1)).item()
                    )
                    for gi, g in enumerate(hid_groups):
                        self.hist_ms["hid_{}_spks".format(gi)].append(
                            torch.mean(torch.sum(g, dim=1)).item()
                        )

            # measure time of iteration
            t_iter = time.time() - t_start

            # when using wandb -> log metrics
            if self.wandb is not None:
                if validate:
                    metrics = self.get_metric_names() + self.get_metric_names(
                        prefix="val_"
                    )
                    values = ret_train.tolist() + ret_valid.tolist()
                else:
                    metrics = self.get_metric_names()
                    values = ret_train.tolist()

                self.wandb.log(
                    {key: value for (key, value) in zip(metrics, values)},
                    step=ep + offset + 2,
                )

            # if there is a logger, log at every epoch
            if logger != None:
                if validate:
                    logger.info(
                        "%02i %s --%s t_iter=%.2f"
                        % (
                            ep,
                            self.get_metrics_string(ret_train),
                            self.get_metrics_string(ret_valid, prefix="val_"),
                            t_iter,
                        )
                    )
                else:
                    logger.info(
                        "%02i %s t_iter=%.2f"
                        % (ep, self.get_metrics_string(ret_train), t_iter)
                    )

            if verbose:
                if ep % log_interval == 0:
                    self.wall_clock_time.append(t_iter)
                    if validate:
                        print(
                            "%02i %s --%s t_iter=%.2f"
                            % (
                                ep,
                                self.get_metrics_string(ret_train),
                                self.get_metrics_string(ret_valid, prefix="val_"),
                                t_iter,
                            )
                        )
                    else:
                        print(
                            "%02i %s t_iter=%.2f"
                            % (ep, self.get_metrics_string(ret_train), t_iter)
                        )

            # when using annealing option
            if anneal:
                # TODO: check wheter the offset is correctly used
                if (ep + offset) >= self.anneal_start:
                    if (ep + offset - self.anneal_start) % self.anneal_interval == 0:
                        self.anneal_beta(ep)

        self.hist = np.array(self.hist_train)
        dict1 = self.get_metrics_history_dict(np.array(self.hist_train), prefix="")

        if not validate:
            history = {**dict1}
        else:
            self.hist = np.concatenate(
                (np.array(self.hist_train), np.array(self.hist_valid))
            )
            dict2 = self.get_metrics_history_dict(
                np.array(self.hist_valid), prefix="val_"
            )
            history = {**dict1, **dict2}

        # what is self.fit_runs?
        self.fit_runs.append(self.hist)

        # if monitor_spikes:
        #     return history, np.array(self.hist_ms)
        # else:
        return history

    def anneal_beta(self, ep, offset=0):
        """
        go through all spiking nonlinearities, change the betas and apply them again. This does not anneal escape noise parameters other than beta.
        """
        for g in range(1, len(self.groups) - 1):
            try:
                beta = self.groups[g].act_fn.surrogate_params["beta"]
                print("beta", beta)
                self.groups[g].act_fn.surrogate_params["beta"] = beta + self.anneal_step
                if "beta" in self.groups[g].act_fn.escape_noise_params.keys():
                    ebeta = self.groups[g].act_fn.escape_noise_params["beta"]
                    print("escape beta", ebeta)
                    self.groups[g].act_fn.escape_noise_params["beta"] = (
                        ebeta + self.anneal_step
                    )
                self.groups[g].spk_nl = self.groups[g].act_fn.apply
                print(
                    "annealed",
                    self.groups[g].act_fn.surrogate_params,
                    self.groups[g].act_fn.escape_noise_params,
                )
                self.wandb.log(
                    {"beta": beta, "noise beta": ebeta}, step=ep + offset + 2
                )

            except Exception as e:
                print(e)
                beta = self.groups[g].act_fn.beta
                print("beta", beta)
                self.groups[g].act_fn.beta = beta + self.anneal_step
                self.groups[g].spk_nl = self.groups[g].act_fn.apply
                print("annealed", self.groups[g].act_fn.beta)
                self.wandb.log({"beta": beta}, step=ep + offset + 2)

    # added annealing to fit_validate. TODO: add wandb support
    def fit_validate(
        self,
        dataset,
        valid_dataset,
        nb_epochs=10,
        verbose=True,
        log_interval=10,
        anneal=False,
        offset=0,
    ):
        self.hist_train = []
        self.hist_valid = []
        self.wall_clock_time = []

        # For every epoch
        for ep in range(nb_epochs):
            t_start = time.time()

            # train
            self.train()
            ret_train = self.train_epoch(dataset)
            self.train(False)

            # validate
            ret_valid = self.evaluate(valid_dataset)
            self.hist_train.append(ret_train)
            self.hist_valid.append(ret_valid)

            # when using wandb -> log metrics
            if self.wandb is not None:
                self.wandb.log(
                    {
                        key: value
                        for (key, value) in zip(
                            self.get_metric_names()
                            + self.get_metric_names(prefix="val_"),
                            ret_train.tolist() + ret_valid.tolist(),
                        )
                    },
                    step=ep + offset + 2,
                )

            # print metrics at given interval
            if verbose:
                if ep % log_interval == 0:
                    t_iter = time.time() - t_start
                    self.wall_clock_time.append(t_iter)
                    print(
                        "%02i %s --%s t_iter=%.2f"
                        % (
                            ep,
                            self.get_metrics_string(ret_train),
                            self.get_metrics_string(ret_valid, prefix="val_"),
                            t_iter,
                        )
                    )

            # when using annealing option
            if anneal:
<<<<<<< HEAD
                # TOO: check wheter the offset is correctly used
                if (ep + offset) >= self.anneal_start:
                    if (ep + offset - self.anneal_start) % self.anneal_interval == 0:
                        self.anneal_beta(ep)
=======
                # TODO: check wheter the offset has to be used
                if ep >= self.anneal_start:
                    if (ep - self.anneal_start) % self.anneal_interval == 0:
                        for g in range(1, len(self.groups) - 1):
                            try:
                                beta = self.groups[g].act_fn.surrogate_params["beta"]
                                print("beta", beta)
                                self.groups[g].act_fn.surrogate_params["beta"] = (
                                    beta + self.anneal_step
                                )
                                self.groups[g].spk_nl = self.groups[g].act_fn.apply
                                print(
                                    "annealed",
                                    self.groups[g].act_fn.surrogate_params["beta"],
                                )
                                if "beta" in self.groups[g].act_fn.escape_noise_params:
                                    beta = self.groups[g].act_fn.escape_noise_params[
                                        "beta"
                                    ]
                                    print("noise beta", beta)
                                    self.groups[g].act_fn.escape_noise_params[
                                        "beta"
                                    ] = (beta + self.anneal_step)
                                    self.groups[g].spk_nl = self.groups[g].act_fn.apply
                                    print(
                                        "annealed noise params",
                                        self.groups[g].act_fn.escape_noise_params[
                                            "beta"
                                        ],
                                    )
                            except:
                                beta = self.groups[g].act_fn.beta
                                print("beta", beta)
                                self.groups[g].act_fn.beta = beta + self.anneal_step
                                self.groups[g].spk_nl = self.groups[g].act_fn.apply
                                print("annealed", self.groups[g].act_fn.beta)
>>>>>>> 680be31e

        self.hist = np.concatenate(
            (np.array(self.hist_train), np.array(self.hist_valid))
        )
        self.fit_runs.append(self.hist)
        dict1 = self.get_metrics_history_dict(np.array(self.hist_train), prefix="")
        dict2 = self.get_metrics_history_dict(np.array(self.hist_valid), prefix="val_")
        history = {**dict1, **dict2}
        return history

    def get_probabilities(self, x_input):
        probs = []
        # we don't care about the labels, but want to use the generator
        fake_labels = torch.zeros(len(x_input))
        self.prepare_data((x_input, fake_labels))
        for local_X, local_y in self.data_generator((x_input, fake_labels)):
            output = self.forward_pass(local_X, cur_batch_size=len(local_y))
            tmp = torch.exp(self.loss_stack.log_py_given_x(output))
            probs.append(tmp)
        return torch.cat(probs, dim=0)

    def get_predictions(self, dataset):
        self.prepare_data(dataset)

        pred = []
        for local_X, _ in self.data_generator(dataset, shuffle=False):
            output = self.forward_pass(local_X, cur_batch_size=len(local_X))
            pred_labels = self.loss_stack.predict(output).cpu().numpy()
            pred.append(pred_labels)

        return np.concatenate(pred)

    def predict(self, data, train_mode=False):
        self.train(train_mode)
        if type(data) in [torch.Tensor, np.ndarray]:
            output = self.forward_pass(data, cur_batch_size=len(data))
            pred = self.loss_stack.predict(output)
            return pred
        else:
            self.prepare_data(data)
            pred = []
            for local_X, _ in self.data_generator(data, shuffle=False):
                data_local = local_X.to(self.device)
                output = self.forward_pass(data_local, cur_batch_size=len(local_X))
                pred.append(self.loss_stack.predict(output).detach().cpu())
            return torch.cat(pred, dim=0)

    def monitor(self, dataset):
        self.prepare_data(dataset)

        # Prepare a list for each monitor to hold the batches
        results = {mon.key + "-" + str(mon.group.name): [] for mon in self.monitors}
        for local_X, local_y in self.data_generator(dataset, shuffle=False):
            for m in self.monitors:
                m.reset()

            output = self.forward_pass(
                local_X, record=True, cur_batch_size=len(local_X)
            )

            for k, mon in enumerate(self.monitors):
                results[mon.key + "-" + str(mon.group.name)].append(mon.get_data())

        for k, v in results.items():
            results[k] = torch.cat(v, dim=0)
        return results  # [torch.cat(res, dim=0) for res in results]

    def monitor_backward(self, dataset):
        """
        Allows monitoring of gradients with GradientMonitor
            - If there are no GradientMonitors, this runs the usual `monitor` method
            - Returns both normal monitor output and backward monitor output
        """

        # if there is a gradient monitor
        if any([isinstance(m, monitors.GradientMonitor) for m in self.monitors]):
            self.prepare_data(dataset)

            # Set monitors to record gradients
            gradient_monitors = [
                m for m in self.monitors if isinstance(m, monitors.GradientMonitor)
            ]
            for gm in gradient_monitors:
                gm.set_hook()

            # Prepare a list for each monitor to hold the batches
            results = [[] for _ in self.monitors]
            for local_X, local_y in self.data_generator(dataset, shuffle=False):
                for m in self.monitors:
                    m.reset()

                # forward pass
                output = self.forward_pass(
                    local_X, record=True, cur_batch_size=len(local_X)
                )

                # compute loss
                total_loss = self.get_total_loss(output, local_y)

                # Use autograd to compute the backward pass.
                self.optimizer_instance.zero_grad()
                total_loss.backward()

                # do not call an optimizer step as that would update the weights!

                # Retrieve data from monitors
                for k, mon in enumerate(self.monitors):
                    results[k].append(mon.get_data())

            # Turn gradient recording off
            for gm in gradient_monitors:
                gm.remove_hook()

            return [torch.cat(res, dim=0) for res in results]

        else:
            return self.monitor(dataset)

    def record_group_outputs(self, group, x_input):
        res = []
        # we don't care about the labels, but want to use the generator
        fake_labels = torch.zeros(len(x_input))
        self.prepare_data((x_input, fake_labels))
        for local_X, _ in self.data_generator((x_input, fake_labels)):
            output = self.forward_pass(local_X)
            res.append(group.get_out_sequence())
        return torch.cat(res, dim=0)

    def evaluate_ensemble(
        self, dataset, test_dataset, nb_repeats=5, nb_epochs=10, callbacks=None
    ):
        """Fits the model nb_repeats times to the data and returns evaluation results.

        Args:
            dataset: Training dataset
            test_dataset: Testing data
            nb_repeats: Number of repeats to retrain the model (default=5)
            nb_epochs: Train for x epochs (default=20)
            callbacks: A list with callbacks (functions which will be called as f(self) whose return value
                       is stored in a list and returned as third return value

        Returns:
            List of learning training histories curves
            and a list of test scores and if callbacks is not None an additional
            list with the callback results
        """
        results = []
        test_scores = []
        callback_returns = []
        for k in range(nb_repeats):
            print("Repeat %i/%i" % (k + 1, nb_repeats))
            self.reconfigure()
            self.fit(dataset, nb_epochs=nb_epochs, verbose=(k == 0))
            score = self.evaluate(test_dataset)
            results.append(np.array(self.hist))
            test_scores.append(score)
            if callbacks is not None:
                callback_returns.append([callback(self) for callback in callbacks])

        if callbacks is not None:
            return results, test_scores, callback_returns
        else:
            return results, test_scores

    def summary(self):
        """Print model summary"""

        print("\n# Model summary")
        print("\n## Groups")
        for group in self.groups:
            if group.name is None or group.name == "":
                print("no name, %s" % (group.shape,))
            else:
                print("%s, %s" % (group.name, group.shape))

        print("\n## Connections")
        for con in self.connections:
            print(con)


class DoubleInputRecSpikingModel(RecurrentSpikingModel):
    def __init__(
        self,
        batch_size,
        nb_time_steps,
        nb_inputs,
        nb_outputs,
        device=torch.device("cpu"),
        dtype=torch.float,
        sparse_input=False,
    ):
        super(RecurrentSpikingModel, self).__init__()
        self.batch_size = batch_size
        self.nb_time_steps = nb_time_steps
        self.nb_inputs = nb_inputs
        self.nb_outputs = nb_outputs

        self.device = device
        self.dtype = dtype

        self.fit_runs = []

        self.groups = []
        self.connections = []
        self.devices = []
        self.monitors = []
        self.hist = []

        self.optimizer = None
        self.input_group = None
        self.output_group = None
        self.sparse_input = sparse_input

    def configure(
        self,
        input,
        output,
        loss_stack=None,
        optimizer=None,
        optimizer_kwargs=None,
        generator1=None,
        generator2=None,
        time_step=1e-3,
        wandb=None,
    ):
        self.input_group = input
        self.output_group = output
        self.time_step = time_step
        self.wandb = wandb

        if loss_stack is not None:
            self.loss_stack = loss_stack
        else:
            self.loss_stack = loss_stacks.TemporalCrossEntropyReadoutStack()

        if generator1 is None:
            self.data_generator1_ = generators.StandardGenerator()
        else:
            self.data_generator1_ = generator1

        if generator2 is None:
            self.data_generator2_ = generators.StandardGenerator()
        else:
            self.data_generator2_ = generator2

        # configure data generator
        self.data_generator1_.configure(
            self.batch_size,
            self.nb_time_steps,
            self.nb_inputs,
            self.time_step,
            device=self.device,
            dtype=self.dtype,
        )
        self.data_generator2_.configure(
            self.batch_size,
            self.nb_time_steps,
            self.nb_inputs,
            self.time_step,
            device=self.device,
            dtype=self.dtype,
        )

        for o in self.groups + self.connections:
            o.configure(
                self.batch_size,
                self.nb_time_steps,
                self.time_step,
                self.device,
                self.dtype,
            )

        if optimizer is None:
            optimizer = torch.optim.Adam

        if optimizer_kwargs is None:
            optimizer_kwargs = dict(lr=1e-3, betas=(0.9, 0.999))

        self.optimizer_class = optimizer
        self.optimizer_kwargs = optimizer_kwargs
        self.configure_optimizer(self.optimizer_class, self.optimizer_kwargs)
        self.to(self.device)

    def monitor(self, datasets):
        # Prepare a list for each monitor to hold the batches
        results = [[] for _ in self.monitors]
        for (local_X1, local_y1), (local_X2, local_y2) in zip(
            self.data_generator1(datasets[0], shuffle=False),
            self.data_generator2(datasets[1], shuffle=False),
        ):
            for m in self.monitors:
                m.reset()

            local_X = torch.cat((local_X1, local_X2), dim=2)

            output = self.forward_pass(
                local_X,
                record=True,
                cur_batch_size=len(local_X),
            )

            for k, mon in enumerate(self.monitors):
                results[k].append(mon.get_data())

        return [torch.cat(res, dim=0) for res in results]

    def data_generator1(self, dataset, shuffle=True):
        return self.data_generator1_(dataset, shuffle=shuffle)

    def data_generator2(self, dataset, shuffle=True):
        return self.data_generator2_(dataset, shuffle=shuffle)

    def predict(self, datasets, train_mode=False):
        self.train(train_mode)
        print("predicting")
        if type(datasets) in [torch.Tensor, np.ndarray]:
            output = self.forward_pass(datasets, cur_batch_size=len(datasets))
            pred = self.loss_stack.predict(output)
            return pred
        else:
            # self.prepare_data(data)
            pred = []
            for (local_X1, local_y1), (local_X2, local_y2) in zip(
                self.data_generator1(datasets[0], shuffle=False),
                self.data_generator2(datasets[1], shuffle=False),
            ):
                local_X = torch.cat((local_X1, local_X2), dim=2)
                data_local = local_X.to(self.device)
                output = self.forward_pass(data_local, cur_batch_size=len(local_X))
                pred.append(self.loss_stack.predict(output).detach().cpu())
            return torch.cat(pred, dim=0)

    def train_epoch(self, dataset, shuffle=True):
        self.train(True)
        # self.prepare_data(dataset)
        metrics = []
        for (local_X1, local_y1), (local_X2, local_y2) in zip(
            self.data_generator1(dataset[0], shuffle=False),
            self.data_generator2(dataset[1], shuffle=False),
        ):
            local_X = torch.cat((local_X1, local_X2), dim=2)
            local_y1 = local_y1.unsqueeze(1)
            local_y2 = local_y2.unsqueeze(1)
            local_y = torch.cat((local_y1, local_y2), dim=1)

            output = self.forward_pass(local_X, cur_batch_size=len(local_X))
            # split output into parts corresponding to the first and second dataset
            output = torch.split(output, self.nb_outputs // 2, 2)
            total_loss = self.get_total_loss(output, local_y)

            # store loss and other metrics
            metrics.append(
                [self.out_loss.item(), self.reg_loss.item()] + self.loss_stack.metrics
            )

            # Use autograd to compute the backward pass.
            self.optimizer_instance.zero_grad()
            total_loss.backward()

            self.optimizer_instance.step()
            self.apply_constraints()

        return np.mean(np.array(metrics), axis=0)

    def evaluate(self, dataset, train_mode=False, one_batch=False):
        self.train(train_mode)
        # self.prepare_data(test_dataset)
        metrics = []
        for (local_X1, local_y1), (local_X2, local_y2) in zip(
            self.data_generator1(dataset[0], shuffle=False),
            self.data_generator2(dataset[1], shuffle=False),
        ):
            local_X = torch.cat((local_X1, local_X2), dim=2)
            local_y1 = local_y1.unsqueeze(1)
            local_y2 = local_y2.unsqueeze(1)
            local_y = torch.cat((local_y1, local_y2), dim=1)

            output = self.forward_pass(local_X, cur_batch_size=len(local_X))
            # split output into parts corresponding to the first and second dataset
            output = torch.split(output, self.nb_outputs // 2, 2)
            total_loss = self.get_total_loss(output, local_y)
            # store loss and other metrics
            metrics.append(
                [self.out_loss.item(), self.reg_loss.item()] + self.loss_stack.metrics
            )
            if one_batch:
                break

        return np.mean(np.array(metrics), axis=0)<|MERGE_RESOLUTION|>--- conflicted
+++ resolved
@@ -621,12 +621,6 @@
 
             # when using annealing option
             if anneal:
-<<<<<<< HEAD
-                # TOO: check wheter the offset is correctly used
-                if (ep + offset) >= self.anneal_start:
-                    if (ep + offset - self.anneal_start) % self.anneal_interval == 0:
-                        self.anneal_beta(ep)
-=======
                 # TODO: check wheter the offset has to be used
                 if ep >= self.anneal_start:
                     if (ep - self.anneal_start) % self.anneal_interval == 0:
@@ -663,7 +657,6 @@
                                 self.groups[g].act_fn.beta = beta + self.anneal_step
                                 self.groups[g].spk_nl = self.groups[g].act_fn.apply
                                 print("annealed", self.groups[g].act_fn.beta)
->>>>>>> 680be31e
 
         self.hist = np.concatenate(
             (np.array(self.hist_train), np.array(self.hist_valid))
